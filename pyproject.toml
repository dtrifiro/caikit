--- conflicted
+++ resolved
@@ -42,24 +42,18 @@
     "py-grpc-prometheus>=0.7.0,<0.8",
 ]
 
-<<<<<<< HEAD
 runtime-http = [
     "fastapi[all]>=0.95,<1",
     "sse-starlette>=1.6.1,<2",
-=======
+]
+
 interfaces-vision = [
     "pillow>=6.2.1,<11.0"
->>>>>>> 6eb41be4
 ]
 
 # NOTE: This is "all" from the user perspective, not the dev perspective
 all = [
-<<<<<<< HEAD
-    "caikit[runtime-grpc]",
-    "caikit[runtime-http]",
-=======
-    "caikit[runtime-grpc, interfaces-vision]",
->>>>>>> 6eb41be4
+    "caikit[runtime-grpc, runtime-http, interfaces-vision]",
 ]
 
 ## Dev Extra Sets ##
